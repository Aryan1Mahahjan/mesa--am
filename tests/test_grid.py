'''
Test the Grid objects.
'''
import unittest

from mesa.space import Grid, SingleGrid, MultiGrid, HexGrid

# Initial agent positions for testing
#
# --- visual aid ----
#   0 0 0
#   1 1 0
#   0 1 0
#   1 0 1
#   0 0 1
# -------------------
TEST_GRID = [
    [0, 1, 0, 1, 0],
    [0, 0, 1, 1, 0],
    [1, 1, 0, 0, 0]
]


class MockAgent:
    '''
    Minimalistic agent for testing purposes.
    '''

    def __init__(self, unique_id, pos):
        self.unique_id = unique_id
        self.pos = pos


class TestBaseGrid(unittest.TestCase):
    '''
    Testing a non-toroidal grid.
    '''

    torus = False

    def setUp(self):
        '''
        Create a test non-toroidal grid and populate it with Mock Agents
        '''
        width = 3    # width of grid
        height = 5    # height of grid
        self.grid = Grid(width, height, self.torus)
        self.agents = []
        counter = 0
        for x in range(width):
            for y in range(height):
                if TEST_GRID[x][y] == 0:
                    continue
                counter += 1
                # Create and place the mock agent
                a = MockAgent(counter, None)
                self.agents.append(a)
                self.grid.place_agent(a, (x, y))

    def test_agent_positions(self):
        '''
        Ensure that the agents are all placed properly.
        '''
        for agent in self.agents:
            x, y = agent.pos
            assert self.grid[x][y] == agent

    def test_cell_agent_reporting(self):
        '''
        Ensure that if an agent is in a cell, get_cell_list_contents accurately
        reports that fact.
        '''
        for agent in self.agents:
            x, y = agent.pos
            assert agent in self.grid.get_cell_list_contents([(x, y)])

    def test_listfree_cell_agent_reporting(self):
        '''
        Ensure that if an agent is in a cell, get_cell_list_contents accurately
        reports that fact, even when single position is not wrapped in a list.
        '''
        for agent in self.agents:
            x, y = agent.pos
            assert agent in self.grid.get_cell_list_contents((x, y))

    def test_iter_cell_agent_reporting(self):
        '''
        Ensure that if an agent is in a cell, iter_cell_list_contents
        accurately reports that fact.
        '''
        for agent in self.agents:
            x, y = agent.pos
            assert agent in self.grid.iter_cell_list_contents([(x, y)])

    def test_listfree_iter_cell_agent_reporting(self):
        '''
        Ensure that if an agent is in a cell, iter_cell_list_contents
        accurately reports that fact, even when single position is not
        wrapped in a list.
        '''
        for agent in self.agents:
            x, y = agent.pos
            assert agent in self.grid.iter_cell_list_contents((x, y))

    def test_neighbors(self):
        '''
        Test the base neighborhood methods on the non-toroid.
        '''

        neighborhood = self.grid.get_neighborhood((1, 1), moore=True)
        assert len(neighborhood) == 8

        neighborhood = self.grid.get_neighborhood((1, 4), moore=False)
        assert len(neighborhood) == 3

        neighborhood = self.grid.get_neighborhood((1, 4), moore=True)
        assert len(neighborhood) == 5

        neighborhood = self.grid.get_neighborhood((0, 0), moore=False)
        assert len(neighborhood) == 2

        neighbors = self.grid.get_neighbors((4, 1), moore=False)
        assert len(neighbors) == 0

        neighbors = self.grid.get_neighbors((4, 1), moore=True)
        assert len(neighbors) == 0

        neighbors = self.grid.get_neighbors((1, 1), moore=False,
                                            include_center=True)
        assert len(neighbors) == 3

        neighbors = self.grid.get_neighbors((1, 3), moore=False, radius=2)
        assert len(neighbors) == 2

    def test_coord_iter(self):
        ci = self.grid.coord_iter()

        # no agent in first space
        first = next(ci)
        assert first[0] is None
        assert first[1] == 0
        assert first[2] == 0

        # first agent in the second space
        second = next(ci)
        assert second[0].unique_id == 1
        assert second[0].pos == (0, 1)
        assert second[1] == 0
        assert second[2] == 1

    def test_agent_move(self):
        # get the agent at [0, 1]
        agent = self.agents[0]
        self.grid.move_agent(agent, (1, 1))
        assert agent.pos == (1, 1)
        # move it off the torus and check for the exception
        if not self.torus:
            with self.assertRaises(Exception):
                self.grid.move_agent(agent, [-1, 1])
            with self.assertRaises(Exception):
                self.grid.move_agent(agent, [1, self.grid.height + 1])
        else:
            self.grid.move_agent(agent, [-1, 1])
            assert agent.pos == (self.grid.width - 1, 1)
            self.grid.move_agent(agent, [1, self.grid.height + 1])
            assert agent.pos == (1, 1)

    def test_agent_remove(self):
        agent = self.agents[0]
        x, y = agent.pos
        self.grid.remove_agent(agent)
        assert agent.pos is None
        assert self.grid.grid[x][y] is None


class TestBaseGridTorus(TestBaseGrid):
    '''
    Testing the toroidal base grid.
    '''

    torus = True

    def test_neighbors(self):
        '''
        Test the toroidal neighborhood methods.
        '''

        neighborhood = self.grid.get_neighborhood((1, 1), moore=True)
        assert len(neighborhood) == 8

        neighborhood = self.grid.get_neighborhood((1, 4), moore=True)
        assert len(neighborhood) == 8

        neighborhood = self.grid.get_neighborhood((0, 0), moore=False)
        assert len(neighborhood) == 4

        neighbors = self.grid.get_neighbors((1, 4), moore=False)
        assert len(neighbors) == 1

        neighbors = self.grid.get_neighbors((1, 4), moore=True)
        assert len(neighbors) == 3

        neighbors = self.grid.get_neighbors((1, 1), moore=False,
                                            include_center=True)
        assert len(neighbors) == 3

        neighbors = self.grid.get_neighbors((1, 3), moore=False, radius=2)
        assert len(neighbors) == 2


class TestSingleGrid(unittest.TestCase):
    '''
    Test the SingleGrid object.

    Since it inherits from Grid, all the functionality tested above should
    work here too. Instead, this tests the enforcement.
    '''

    def setUp(self):
        '''
        Create a test non-toroidal grid and populate it with Mock Agents
        '''
        width = 3
        height = 5
        self.grid = SingleGrid(width, height, True)
        self.agents = []
        counter = 0
        for x in range(width):
            for y in range(height):
                if TEST_GRID[x][y] == 0:
                    continue
                counter += 1
                # Create and place the mock agent
                a = MockAgent(counter, None)
                self.agents.append(a)
                self.grid.place_agent(a, (x, y))

    def test_enforcement(self):
        '''
        Test the SingleGrid empty count and enforcement.
        '''

        assert len(self.grid.empties) == 9
        a = MockAgent(100, None)
        with self.assertRaises(Exception):
            self.grid._place_agent((0, 1), a)

        # Place the agent in an empty cell
        self.grid.position_agent(a)
        # Test whether after placing, the empty cells are reduced by 1
        assert a.pos not in self.grid.empties
        assert len(self.grid.empties) == 8
        for i in range(10):
            self.grid.move_to_empty(a)
        assert len(self.grid.empties) == 8

        # Place agents until the grid is full
        empty_cells = len(self.grid.empties)
        for i in range(empty_cells):
            a = MockAgent(101 + i, None)
            self.grid.position_agent(a)
        assert len(self.grid.empties) == 0

        a = MockAgent(110, None)
        with self.assertRaises(Exception):
            self.grid.position_agent(a)
        with self.assertRaises(Exception):
            self.move_to_empty(self.agents[0])


# Number of agents at each position for testing
# Initial agent positions for testing
#
# --- visual aid ----
#   0 0 0
#   2 0 3
#   0 5 0
#   1 1 0
#   0 0 0
# -------------------
TEST_MULTIGRID = [[0, 1, 0, 2, 0],
                  [0, 1, 5, 0, 0],
                  [0, 0, 0, 3, 0]]


class TestMultiGrid(unittest.TestCase):
    '''
    Testing a toroidal MultiGrid
    '''

    torus = True

    def setUp(self):
        '''
        Create a test non-toroidal grid and populate it with Mock Agents
        '''
        width = 3
        height = 5
        self.grid = MultiGrid(width, height, self.torus)
        self.agents = []
        counter = 0
        for x in range(width):
            for y in range(height):
                for i in range(TEST_MULTIGRID[x][y]):
                    counter += 1
                    # Create and place the mock agent
                    a = MockAgent(counter, None)
                    self.agents.append(a)
                    self.grid.place_agent(a, (x, y))

    def test_agent_positions(self):
        '''
        Ensure that the agents are all placed properly on the MultiGrid.
        '''
        for agent in self.agents:
            x, y = agent.pos
            assert agent in self.grid[x][y]

    def test_neighbors(self):
        '''
        Test the toroidal MultiGrid neighborhood methods.
        '''

        neighborhood = self.grid.get_neighborhood((1, 1), moore=True)
        assert len(neighborhood) == 8

        neighborhood = self.grid.get_neighborhood((1, 4), moore=True)
        assert len(neighborhood) == 8

        neighborhood = self.grid.get_neighborhood((0, 0), moore=False)
        assert len(neighborhood) == 4

        neighbors = self.grid.get_neighbors((1, 4), moore=False)
        assert len(neighbors) == 0

        neighbors = self.grid.get_neighbors((1, 4), moore=True)
        assert len(neighbors) == 5

        neighbors = self.grid.get_neighbors((1, 1), moore=False,
                                            include_center=True)
        assert len(neighbors) == 7

        neighbors = self.grid.get_neighbors((1, 3), moore=False, radius=2)
        assert len(neighbors) == 11

<<<<<<< HEAD

class TestHexGrid(unittest.TestCase):
    '''
    Testing a hexagonal grid.
    '''

    def setUp(self):
        '''
        Create a test non-toroidal grid and populate it with Mock Agents
        '''
        width = 3
        height = 5
        self.grid = HexGrid(width, height, torus=False)
        self.agents = []
        counter = 0
        for x in range(width):
            for y in range(height):
                if TEST_GRID[x][y] == 0:
                    continue
                counter += 1
                # Create and place the mock agent
                a = MockAgent(counter, None)
                self.agents.append(a)
                self.grid.place_agent(a, (x, y))

    def test_neighbors(self):
        '''
        Test the hexagonal neighborhood methods on the non-toroid.
        '''

        neighborhood = self.grid.get_neighborhood((1, 1))
        assert len(neighborhood) == 6

        neighborhood = self.grid.get_neighborhood((0, 2))
        assert len(neighborhood) == 4

        neighborhood = self.grid.get_neighborhood((1, 0))
        assert len(neighborhood) == 3

        neighborhood = self.grid.get_neighborhood((1, 4))
        assert len(neighborhood) == 5

        neighborhood = self.grid.get_neighborhood((0, 4))
        assert len(neighborhood) == 2

        neighborhood = self.grid.get_neighborhood((0, 0))
        assert len(neighborhood) == 3

        neighborhood = self.grid.get_neighborhood((1, 1), include_center=True)
        assert len(neighborhood) == 7


class TestHexGridTorus(TestBaseGrid):
    '''
    Testing a hexagonal toroidal grid.
    '''

    torus = True

    def setUp(self):
        '''
        Create a test non-toroidal grid and populate it with Mock Agents
        '''
        width = 3
        height = 5
        self.grid = HexGrid(width, height, torus=True)
        self.agents = []
        counter = 0
        for x in range(width):
            for y in range(height):
                if TEST_GRID[x][y] == 0:
                    continue
                counter += 1
                # Create and place the mock agent
                a = MockAgent(counter, None)
                self.agents.append(a)
                self.grid.place_agent(a, (x, y))

    def test_neighbors(self):
        '''
        Test the hexagonal neighborhood methods on the toroid.
        '''

        neighborhood = self.grid.get_neighborhood((1, 1))
        assert len(neighborhood) == 6

        neighborhood = self.grid.get_neighborhood((1, 1), include_center=True)
        assert len(neighborhood) == 7

        neighborhood = self.grid.get_neighborhood((0, 0))
        assert len(neighborhood) == 6

        neighborhood = self.grid.get_neighborhood((2, 4))
        assert len(neighborhood) == 6
=======
if __name__ == '__main__':
    unittest.main()
>>>>>>> 17ed18bd
<|MERGE_RESOLUTION|>--- conflicted
+++ resolved
@@ -343,8 +343,6 @@
         neighbors = self.grid.get_neighbors((1, 3), moore=False, radius=2)
         assert len(neighbors) == 11
 
-<<<<<<< HEAD
-
 class TestHexGrid(unittest.TestCase):
     '''
     Testing a hexagonal grid.
@@ -438,7 +436,6 @@
 
         neighborhood = self.grid.get_neighborhood((2, 4))
         assert len(neighborhood) == 6
-=======
+
 if __name__ == '__main__':
-    unittest.main()
->>>>>>> 17ed18bd
+    unittest.main()