<<<<<<< HEAD
# -*- coding: utf-8 -*-
from mesa.visualization.ModularVisualization import render_model
=======
>>>>>>> 246c69d5
import sys
import os.path
import unittest
import contextlib
import importlib


def classcase(name):
    return "".join(x.capitalize() for x in name.replace("-", "_").split("_"))


class TestExamples(unittest.TestCase):
    """
    Test examples' models.  This creates a model object and iterates it through
    some steps.  The idea is to get code coverage, rather than to test the
    details of each example's model.
    """

    EXAMPLES = os.path.abspath(os.path.join(os.path.dirname(__file__), "../examples"))

    @contextlib.contextmanager
    def active_example_dir(self, example):
        "save and restore sys.path and sys.modules"
        old_sys_path = sys.path[:]
        old_sys_modules = sys.modules.copy()
        old_cwd = os.getcwd()
        example_path = os.path.abspath(os.path.join(self.EXAMPLES, example))
        try:
            sys.path.insert(0, example_path)
            os.chdir(example_path)
            yield
        finally:
            os.chdir(old_cwd)
            added = [m for m in sys.modules.keys() if m not in old_sys_modules]
            for mod in added:
                del sys.modules[mod]
            sys.modules.update(old_sys_modules)
            sys.path[:] = old_sys_path

    def test_examples(self):
        for example in os.listdir(self.EXAMPLES):
            if not os.path.isdir(os.path.join(self.EXAMPLES, example)):
                continue
            if hasattr(self, f"test_{example.replace('-', '_')}"):
                # non-standard example; tested below
                continue

            print(f"testing example {example!r}")
            with self.active_example_dir(example):
                try:
                    # model.py at the top level
                    mod = importlib.import_module("model")
                    server = importlib.import_module("server")
                except ImportError:
                    # <example>/model.py
                    mod = importlib.import_module(f"{example.replace('-', '_')}.model")
                    server = importlib.import_module(
                        f"{example.replace('-', '_')}.server"
                    )
                Model = getattr(mod, classcase(example))
                model = Model()
                for _ in range(10):
                    model.step()
                render_model(model, server.server.visualization_elements)<|MERGE_RESOLUTION|>--- conflicted
+++ resolved
@@ -1,8 +1,5 @@
-<<<<<<< HEAD
 # -*- coding: utf-8 -*-
 from mesa.visualization.ModularVisualization import render_model
-=======
->>>>>>> 246c69d5
 import sys
 import os.path
 import unittest
